from rdkit import Chem
from featurize import Featurize
from model_factory import custom_load_model
from data_processing import normalize
import numpy as np
import pickle
from rdkit.Chem import AllChem
import copy
import traceback
import os
from os.path import join
import tensorflow as tf
from contextlib import contextmanager
import tempfile
import shutil
import subprocess
import logging


CHARGE_CORRECTION = 0.4
SCRIPT_PATH = os.path.dirname(os.path.realpath(__file__))

log = logging.getLogger(__name__)

# (smarts, atom_indices, charge_correction)
EQUIVALENT_ATOMS = (
    # (smarts, tuple of atom ids in the smarts that are equivalent in terms of charge correction, charge correction)
    # carboxylate
    ("[CX3](=O)[O-]", (1, 2)),
    # ammonium
    ("[NX4+;!$(NC=O)]", (0,)),
    # amidinium
    ("[NX3][CX3]=[NX3+]", (0, 2)),
    # Nitro
    ("[N+](=O)[O-]", (1, 2)),
    # Terminal Phosphates with -2 charge
    ("[O&H0][PX4](=O)([OX1-])[OX1-]", (2, 3, 4)),
    # linking phosphates with -1 charge
    ("[O&H0][PX4](=O)([O-])[OX2&H0]", (2, 3)),
    # TODO: others?
)

PLI_DIR = "/home/golduser/src/pli2/stable"


def get_pli(pli_dir=PLI_DIR):
    if os.environ.get("PLI_DIR", None) != pli_dir:
        os.environ["PLI_DIR"] = pli_dir
    pli_exe = os.path.join(os.environ["PLI_DIR"], "bin/pli")
    return pli_exe



class AIChargeError(Exception):
    pass


def create_3d_mol(smiles, pdbfile):
    mol = Chem.MolFromSmiles(smiles)
    mol2 = Chem.AddHs(mol)
    AllChem.EmbedMolecule(mol2)
    Chem.MolToPDBFile(mol2, pdbfile)


@contextmanager
def TemporaryDirectory(cleanup=True):
    name = tempfile.mkdtemp()
    try:
        yield name
    finally:
        if cleanup:
            shutil.rmtree(name)
        else:
            log.warn("Directory %s not removed" % name)


class MolNeutralizer(object):

    def __init__(self, substitutions=[]):
        patts = [
            # Imidazoles
            ("[n+;H]", "n"),
            # Amines
            ("[N+;!H0]", "N"),
            # Carboxylic acids and alcohols
            ("[$([O-]);!$([O-][#7])]", "O"),
            # Thiols
            ("[S-;X1]", "S"),
            # Sulfonamides
            ("[$([N-;X2]S(=O)=O)]", "N"),
            # Enamines
            ("[$([N-;X2][C,N]=C)]", "N"),
            # Tetrazoles
            ("[n-]", "[nH]"),
            # Sulfoxides
            ("[$([S-]=O)]", "S"),
            # Amides
            ("[$([N-]C=O)]", "N"),
        ] + substitutions
        self.reactions = [
            (Chem.MolFromSmarts(x), Chem.MolFromSmiles(y, False)) for x, y in patts]

    def neutralize_smiles(self, smiles):
        return self.neutralize(Chem.MolFromSmiles(smiles))

    def neutralize(self, mol):
        for (reactant, product) in self.reactions:
            while mol.HasSubstructMatch(reactant):
                rms = AllChem.ReplaceSubstructs(mol, reactant, product)
                mol = rms[0]
        charge = sum([a.GetFormalCharge() for a in mol.GetAtoms()])
        return (mol, charge)


class MolChargePredictor(object):
    def __init__(self, model_file=join(SCRIPT_PATH, "model", "trained_model.h5"),
                 features_file=join(SCRIPT_PATH, "model", "feature_list.dat"),
                 norm_params_file=join(SCRIPT_PATH, "model", "norm_params.pkl"),
                 debug=False,
                 clean_tmp_dir=True):
        # https://github.com/keras-team/keras/issues/5640
        self.graph = tf.get_default_graph()
        self.model = custom_load_model(model_file)
        self.model._make_predict_function()
        self.debug = debug
        self.clean_tmp_dir = clean_tmp_dir

        self.featurizer = Featurize(features_file=features_file, pad_value=0.0)
        self.skip_norm_mask = np.array([v.startswith("is_") for v in self.featurizer.features])
        with open(norm_params_file) as f:
            self.norm_params_dict = pickle.load(f)
        self.neutralizer = MolNeutralizer()
<<<<<<< HEAD
        self.equivalent_atoms = [(Chem.MolFromSmarts(ea[0]), ea[1], ea[2]) for ea in EQUIVALENT_ATOMS]
=======
        self.equivalent_atoms = [(Chem.MolFromSmarts(ea[0]), ea[1]) for ea in EQUIVALENT_ATOMS]
>>>>>>> 2ebacb1e

    @staticmethod
    def read_molecule_file(filepath, removeHs=True):
        if filepath.endswith(".pdb"):
            mol = Chem.MolFromPDBFile(filepath, removeHs=removeHs)
        elif filepath.endswith(".mol"):
            mol = Chem.MolFromMolFile(filepath, removeHs=removeHs)
        else:
            raise AIChargeError("File format not understood")

        if mol is None:
            raise AIChargeError("Could not create molecule from file %s." % filepath)
        else:
            return mol

    def apply_charge_correction(self, mol):
        # apply charge corrections for equivalent atoms (eg carboxylate oxygens).
        # Also add charges to charged groups (eq., carboxylates, amines, etc.)

        # account for formally charged atoms
        for (fr, to) in self.neutralizer.reactions:
            for substruct in mol.GetSubstructMatches(fr):
                for aid in substruct:
                    a = mol.GetAtomWithIdx(aid)
                    a.GetPDBResidueInfo().SetOccupancy(a.GetPDBResidueInfo().GetOccupancy() + CHARGE_CORRECTION * a.GetFormalCharge())

        for (patt, aids) in self.equivalent_atoms:
            for substruct in mol.GetSubstructMatches(patt):
                final_charge = sum([mol.GetAtomWithIdx(substruct[aid]).GetPDBResidueInfo().GetOccupancy()
                                    for aid in aids]) / float(len(aids))
                for aid in aids:
                    mol.GetAtomWithIdx(substruct[aid]).GetPDBResidueInfo().SetOccupancy(final_charge)

    def get_equivalent_atoms(self, mol):
        for (patt, aids, correction) in self.equivalent_atoms:
            for substruct in mol.GetSubstructMatches(patt):

                final_charge = (sum([mol.GetAtomWithIdx(substruct[aid]).GetPDBResidueInfo().GetOccupancy()
                                     for aid in aids]) + correction) / float(len(aids))
                for aid in aids:
                    mol.GetAtomWithIdx(substruct[aid]).GetPDBResidueInfo().SetOccupancy(final_charge)

    def get_dqs(self, mol_with_charges):

        dqs = [(atom.GetPDBResidueInfo().GetSerialNumber(),
                atom.GetPDBResidueInfo().GetOccupancy())
               for atom in mol_with_charges.GetAtoms() if atom.GetAtomicNum() != 1]

        return dqs

    def neutralize(self, mol):
        neutral_mol = copy.deepcopy(mol)
        for (fr, to) in self.neutralizer.reactions:
            for substruct in neutral_mol.GetSubstructMatches(fr):
                for aid in substruct:
                    a = neutral_mol.GetAtomWithIdx(aid)
                    orig_charge = a.GetFormalCharge()
                    a.SetFormalCharge(0)
                    # TODO: check
                    if orig_charge == 1 and a.GetNumExplicitHs():
                        a.SetNumExplicitHs(a.GetNumExplicitHs() - 1)
                    elif orig_charge == -1:
                        a.SetNumExplicitHs(a.GetNumExplicitHs() + 1)
        #Chem.SanitizeMol(neutral_mol, sanitizeOps=(Chem.SanitizeFlags.SANITIZE_ADJUSTHS))
        if sum([a.GetFormalCharge() for a in neutral_mol.GetAtoms()]) != 0.0:
            raise AIChargeError("Failed to neutralize molecule")
        Chem.SanitizeMol(neutral_mol)
        return neutral_mol

    def predict_dqs_from_pdb_block(self, pdb_block):
        try:
            input_mol_with_Hs = Chem.MolFromPDBBlock(pdb_block, removeHs=False)
            input_mol = neutral_mol = Chem.MolFromPDBBlock(pdb_block, removeHs=True)

            # get a neutral mol and atom mapping between neutral and charged mols
            # We need a neutral mol because our model was trained on neutral mols
            if sum([a.GetFormalCharge() for a in input_mol.GetAtoms()]) != 0.:
                neutral_mol = self.neutralize(input_mol)

            # get features and neighbour matrices
            features_array, neighbours_array = self.featurizer.get_mol_fetaures(neutral_mol)
            features_array = np.expand_dims(features_array, axis=0)
            neighbours_array = np.expand_dims(neighbours_array, axis=0)
            features_array, _, _ = normalize(features_array, skip_norm_mask=self.skip_norm_mask, params_dict=self.norm_params_dict)

            # https://github.com/keras-team/keras/issues/5640
            # predict charges
            with self.graph.as_default():
                charges = self.model.predict([features_array, neighbours_array]).flatten()

            # Because we predict charge on each atom individually, they might not add up to zero.
            charges = charges.astype("float")
            charges = charges - (charges.sum() / len(charges))

            # initialise occupancies
            for a in input_mol_with_Hs.GetAtoms():
                a.GetPDBResidueInfo().SetOccupancy(0.0)

            # add charges to heavy atoms in the original molecule with Hs
            aid = 0
            for a in input_mol_with_Hs.GetAtoms():
                if a.GetAtomicNum() == 1:
                    continue
                a.GetPDBResidueInfo().SetOccupancy(charges[aid])
                aid += 1

            # apply charge corrections
            self.apply_charge_correction(input_mol_with_Hs)

            # get dqs
            return self.get_dqs(input_mol_with_Hs)

        except:
            tb = traceback.format_exc()
            raise AIChargeError("Unhandled error occrued. Here is the traceback:\n %s" % tb)

    def dqs2pqr(self, pdb_block, dqs):
        with TemporaryDirectory() as workdir:
            with open(join(workdir, "input.pdb"), "w") as f:
                f.write(pdb_block)
            command_args = [get_pli(), "-mode", "features",
                            "-ligand", join(workdir, "input.pdb"), "-ln", "output", "-lo", "pqr",
                            "-ldq", join(workdir, "dq.dat")]
            with open(join(workdir, "dq.dat"), "w") as f:
                f.write("\n".join(["%-6s %6d %6.3f" % ("dq", dq[0], dq[1])
                                   for dq in dqs]))
            sp = subprocess.Popen(command_args, stdout=subprocess.PIPE, stderr=subprocess.PIPE, cwd=workdir)
            out, err = sp.communicate()
            if sp.returncode:
                raise AIChargeError("PLI failed to create pqr file")
            with open(join(workdir, "output.pqr")) as f:
                return f.read()

    def pdb_block2pqr(self, pdb_block):
        dqs = self.predict_on_pdb_block(pdb_block)
        return self.dqs2pqr(pdb_block, dqs)

    def predict_on_pdb_file(self, pdb_file):
        with open(pdb_file) as f:
            dqs = self.predict_on_pdb_block(f.read())


if __name__ == "__main__":
    mcp = MolChargePredictor()
    mcp.predict_on_pdb_file("/home/golduser/uwsgi/stable/apps/esp-ai-dev/esp_ai_lib/test/xiap_issue.pdb")<|MERGE_RESOLUTION|>--- conflicted
+++ resolved
@@ -130,11 +130,7 @@
         with open(norm_params_file) as f:
             self.norm_params_dict = pickle.load(f)
         self.neutralizer = MolNeutralizer()
-<<<<<<< HEAD
-        self.equivalent_atoms = [(Chem.MolFromSmarts(ea[0]), ea[1], ea[2]) for ea in EQUIVALENT_ATOMS]
-=======
         self.equivalent_atoms = [(Chem.MolFromSmarts(ea[0]), ea[1]) for ea in EQUIVALENT_ATOMS]
->>>>>>> 2ebacb1e
 
     @staticmethod
     def read_molecule_file(filepath, removeHs=True):
